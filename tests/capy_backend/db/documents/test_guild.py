--- conflicted
+++ resolved
@@ -4,96 +4,6 @@
 from src.capy_app.backend.db.documents.guild import Guild, GuildChannels, GuildRoles
 
 
-<<<<<<< HEAD
-class TestGuild(unittest.TestCase):
-    @classmethod
-    def setUpClass(cls):
-        """
-        Set up a mock MongoDB instance for all tests in this class using mongomock.
-        """
-        cls.mongo_client = MongoClient()  # Create a mongomock instance
-        mongoengine.connect(
-            db="test_guild_db",
-            alias="default",
-            mongo_client_class=MongoClient,
-            uuidRepresentation="standard",
-        )
-
-    @classmethod
-    def tearDownClass(cls):
-        """
-        Disconnect from the mock MongoDB instance.
-        """
-        mongoengine.disconnect(alias="default")
-
-    def setUp(self):
-        """
-        Clean up the database before each test.
-        """
-        db = self.mongo_client["test_guild_db"]
-        for collection_name in db.list_collection_names():
-            db.drop_collection(collection_name)
-
-    def test_create_guild_defaults(self):
-        guild = Guild(_id=1, users=[101, 102], events=[201, 202])
-        guild.save()
-
-        saved_guild = Guild.objects.get(_id=1)
-        self.assertEqual(saved_guild._id, 1)
-        self.assertEqual(saved_guild.users, [101, 102])
-        self.assertEqual(saved_guild.events, [201, 202])
-        self.assertIsInstance(saved_guild.channels, GuildChannels)
-        self.assertIsInstance(saved_guild.roles, GuildRoles)
-
-    def test_create_guild_custom_channels(self):
-        custom_channels = GuildChannels(reports=123, announcements=456, moderator=789)
-        guild = Guild(_id=2, users=[103], events=[203], channels=custom_channels)
-        guild.save()
-
-        saved_guild = Guild.objects.get(_id=2)
-        self.assertEqual(saved_guild.channels.reports, 123)
-        self.assertEqual(saved_guild.channels.announcements, 456)
-        self.assertEqual(saved_guild.channels.moderator, 789)
-
-    def test_create_guild_custom_roles(self):
-        custom_roles = GuildRoles(eboard="President", admin="AdminRole")
-        guild = Guild(_id=3, users=[104], events=[204], roles=custom_roles)
-        guild.save()
-
-        saved_guild = Guild.objects.get(_id=3)
-        self.assertEqual(saved_guild.roles.eboard, "President")
-        self.assertEqual(saved_guild.roles.admin, "AdminRole")
-
-    def test_add_users_and_events(self):
-        guild = Guild(_id=4, users=[], events=[])
-        guild.save()
-
-        # Update users and events
-        guild.update(push__users=105, push__events=205)
-        updated_guild = Guild.objects.get(_id=4)
-        self.assertIn(105, updated_guild.users)
-        self.assertIn(205, updated_guild.events)
-
-    def test_update_channels_roles(self):
-        guild = Guild(_id=5, users=[106], events=[206])
-        guild.save()
-
-        # Update channels and roles
-        guild.update(
-            set__channels=GuildChannels(reports=111, announcements=222, moderator=333),
-            set__roles=GuildRoles(eboard="VicePresident", admin="ModeratorRole"),
-        )
-        updated_guild = Guild.objects.get(_id=5)
-        self.assertEqual(updated_guild.channels.reports, 111)
-        self.assertEqual(updated_guild.channels.announcements, 222)
-        self.assertEqual(updated_guild.channels.moderator, 333)
-        self.assertEqual(updated_guild.roles.eboard, "VicePresident")
-        self.assertEqual(updated_guild.roles.admin, "ModeratorRole")
-
-
-if __name__ == "__main__":
-    unittest.main()
-=======
 @pytest.fixture(scope="module")
 def db():
     """
@@ -199,5 +109,4 @@
     assert updated_guild.channels.announcements == 222
     assert updated_guild.channels.moderator == 333
     assert updated_guild.roles.eboard == "VicePresident"
-    assert updated_guild.roles.admin == "ModeratorRole"
->>>>>>> fa77d08f
+    assert updated_guild.roles.admin == "ModeratorRole"