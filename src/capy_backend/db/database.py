--- conflicted
+++ resolved
@@ -6,14 +6,9 @@
 
 T = TypeVar("T", bound=me.Document)
 
-<<<<<<< HEAD
 me.connect(
     db=MONGO_DBNAME, username=MONGO_USERNAME, password=MONGO_PASSWORD, host=MONGO_URI
 )
-=======
-# Connect to MongoDB using the provided URI
-me.connect(MONGO_URI)
->>>>>>> 5c373394
 
 class Database:
     """
