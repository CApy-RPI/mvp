--- conflicted
+++ resolved
@@ -1,10 +1,7 @@
-<<<<<<< HEAD
+# stl imports
 import os
-=======
-# stl imports
->>>>>>> 51cd1368
 import logging
-import os
+
 
 # third-party imports
 import discord
@@ -26,17 +23,12 @@
 
     # Event that runs when the bot joins a new server
     async def on_guild_join(self, guild: discord.Guild):
-<<<<<<< HEAD
         # check if guild exists, else create
         # TODO: refactor Database out of class so methods can be called directly
         guild_data = db.Database.get_document(db.Guild, guild.id)
         if not guild_data:
             guild_data = db.Guild(_id=guild.id)
             guild_data.save()
-=======
-        # If already in guild, do nothing
-        if db.get_document(Guild, guild.id):
->>>>>>> 51cd1368
             self.logger.info(
                 f"Created new guild entry for {guild.name} (ID: {guild.id})"
             )
@@ -45,7 +37,6 @@
             self.logger.info(
                 f"Guild {guild.name} (ID: {guild.id}) already exists and synced"
             )
-<<<<<<< HEAD
 
     # Event that runs when a member joins a guild
     async def on_member_join(self, member: discord.Member):
@@ -63,33 +54,6 @@
         # add member id to server users list
         guild_data.users.append(member.id)
         guild_data.save()
-=======
-            return
-
-        # Else, add guild to data base
-        new_guild = Guild(_id=guild.id)
-        db.add_document(new_guild)
-        self.logger.info(
-            f"Inserted New Guild: {guild.name} (ID: {guild.id}) into database"
-        )
-
-    # Event that runs when a member joins a guild
-    async def on_member_join(self, member: discord.Member):
-        # get current guild data
-        guild_doc = db.get_document(Guild, member.guild.id)
-
-        # if guild does not exist, create it
-        if not guild_doc:
-            self.logger.warning(
-                f"Guild {member.guild.name} does not exist in database for user {member.id} on join"
-            )
-            guild_doc = Guild(_id=member.guild.id)
-            db.add_document(guild_doc)
-
-        # add member id to server users list
-        guild_doc.users.append(member.id)
-        db.update_document(guild_doc, {"users": guild_doc.users})
->>>>>>> 51cd1368
         self.logger.info(
             f"User {member.id} joined guild {member.guild.name} (ID: {member.guild.id})"
         )
