"""Guild settings management cog."""

import logging
import discord
from typing import Optional
from discord import app_commands
from discord.ext import commands

from backend.db.database import Database as db
from frontend.interactions.bases.dropdown_base import DynamicDropdownView
from frontend.cogs.handlers.guild_handler_cog import GuildHandlerCog
from frontend import config_colors as colors
from frontend.interactions.checks.scopes import is_guild
from frontend.cogs.features.guild_config import ConfigConstructor
from config import settings
from frontend.interactions.bases.button_base import ConfirmDeleteView


@app_commands.guild_only()
class GuildCog(commands.Cog):
    """Server configuration management."""

    def __init__(self, bot: commands.Bot) -> None:
        super().__init__()
        self.bot = bot
        self.logger = logging.getLogger(
            f"discord.cog.{self.__class__.__name__.lower()}"
        )
        self.config = ConfigConstructor()

    async def _verify_guild_access(
        self, interaction: discord.Interaction, require_manage: bool = False
    ) -> tuple[bool, str]:
        """Verify guild access and permissions."""
        if not isinstance(interaction.guild, discord.Guild):
            return False, "This command can only be used in a server."

        if require_manage and not interaction.user.guild_permissions.manage_guild:
            return False, "You need 'Manage Server' permission to modify settings."

<<<<<<< HEAD
        guild_data = await GuildHandlerCog.ensure_guild_exists(interaction.guild.id)
        if not guild_data:
            return False, "Failed to access guild settings."

        return True, ""
=======
    async def _handle_settings_select(
        self, interaction: discord.Interaction, selection: str, guild_data: typing.Any
    ) -> None:
        """Handle settings selection and updates."""
        if not isinstance(interaction.guild, discord.Guild):
            err = TypeError("Interaction must be in a guild.")
            self.logger.error(err)
            raise err
>>>>>>> 4c5f63dd

    async def _process_settings_selection(
        self, interaction: discord.Interaction
    ) -> tuple[Optional[str], Optional[discord.Message]]:
        """Process settings type selection."""
        settings_view = DynamicDropdownView(**self.config.get_settings_type_dropdown())
        selections, message = await settings_view.initiate_from_interaction(
            interaction, "Select what you'd like to edit:"
        )

        if not selections or "settings_type" not in selections:
            return None, None

        return selections["settings_type"][0], message

    async def _process_configuration(
        self, setting_type: str, message: discord.Message, guild: discord.Guild
    ) -> Optional[dict]:
        """Process configuration selection."""
        dropdowns = (
            await self.config.create_channel_dropdown(guild)
            if setting_type == "channels"
            else await self.config.create_role_dropdown(guild)
        )

        config_view = DynamicDropdownView(
            dropdowns=dropdowns, **self.config.get_config_view_settings()
        )

        selections, message = await config_view.initiate_from_message(
            message, f"Select {setting_type} for each category:"
        )

        if not selections:
            await message.edit(content="Configuration cancelled.", view=None)
            return None

        return {
            f"{category}s__{name}": int(values[0]) if values else None
            for key, values in selections.items()
            for category, name in [key.split("_")]
        }

    @is_guild()
    @app_commands.command(name="server", description="Manage server settings")
    @app_commands.guilds(discord.Object(id=settings.DEBUG_GUILD_ID))
    @app_commands.describe(action="The action to perform with server settings")
    @app_commands.choices(
        action=[app_commands.Choice(name=n, value=n) for n in ["show", "edit", "clear"]]
    )
    async def server(self, interaction: discord.Interaction, action: str) -> None:
        """Handle server setting actions."""
        access_ok, error_msg = await self._verify_guild_access(
            interaction, require_manage=(action in ["edit", "clear"])
        )
        if not access_ok:
            await interaction.edit_original_response(content=error_msg)
            return

        try:
            guild_data = await GuildHandlerCog.ensure_guild_exists(interaction.guild.id)
            actions = {
                "show": self.show_settings,
                "edit": self.edit_settings,
                "clear": lambda i: self.clear_settings(i, guild_data),
            }
            await actions[action](interaction)

        except Exception as e:
            self.logger.error(f"Failed to handle server action {action}: {e}")
            await interaction.edit_original_response(
                content=f"An error occurred while performing {action}."
            )

    async def show_settings(self, interaction: discord.Interaction) -> None:
        """Display current server settings."""
        if not isinstance(interaction.guild, discord.Guild):
            err = TypeError("Interaction must be in a guild.")
            self.logger.error(err)
            raise err

        await interaction.response.defer(ephemeral=True)

        guild_data = await GuildHandlerCog.ensure_guild_exists(interaction.guild.id)
        if not guild_data:
            await interaction.edit_original_response(content="No settings configured.")
            return

        embed = discord.Embed(title="Server Settings", color=colors.GUILD)

        # Show channels
        channel_text = "\n".join(
            f"{prompt['label']}: {f'<#{getattr(guild_data.channels, name)}>' if getattr(guild_data.channels, name) else 'Not Set'}"
            for name, prompt in self.config.get_channel_prompts().items()
        )
        embed.add_field(
            name="Channels",
            value=channel_text or "No channels configured",
            inline=False,
        )

        # Show roles
        role_text = "\n".join(
            f"{prompt['label']}: {f'<@&{getattr(guild_data.roles, name)}>' if getattr(guild_data.roles, name) else 'Not Set'}"
            for name, prompt in self.config.get_role_prompts().items()
        )
        embed.add_field(
            name="Roles", value=role_text or "No roles configured", inline=False
        )

        await interaction.edit_original_response(embed=embed)

    async def edit_settings(self, interaction: discord.Interaction) -> None:
        """Edit server settings using the new dropdown framework."""
        if not isinstance(interaction.guild, discord.Guild):
            err = TypeError("Interaction must be in a guild.")
            self.logger.error(err)
            raise err

        try:
            setting_type, message = await self._process_settings_selection(interaction)
            if not setting_type or not message:
                return

<<<<<<< HEAD
            updates = await self._process_configuration(
                setting_type, message, interaction.guild
=======
            await self._handle_settings_select(
                interaction, settings_view.selected_setting, guild_data
            )

        except Exception as e:
            self.logger.error(f"Failed to handle settings edit: {e}")
            await interaction.edit_original_response(
                content="An error occurred while editing settings.",
                embed=None,
                view=None,
            )

    async def clear_settings(self, interaction: discord.Interaction) -> None:
        """Clear server settings."""
        if not isinstance(interaction.guild, discord.Guild):
            err = TypeError("Interaction must be in a guild.")
            self.logger.error(err)
            raise err

        clear_view = ClearSettingsView()
        await interaction.edit_original_response(
            content="Select what you'd like to clear:", view=clear_view
        )
        await clear_view.wait()

        if not clear_view.selected_setting:
            self.logger.info(f"Settings clearing cancelled for {interaction.guild}")
            await interaction.edit_original_response(
                content="Settings clearing cancelled.", embed=None, view=None
>>>>>>> 4c5f63dd
            )
            if not updates:
                return

            guild_data = await GuildHandlerCog.ensure_guild_exists(interaction.guild.id)
            if not guild_data:
                await message.edit(content="Failed to access guild data.", view=None)
                return

            db.update_document(guild_data, updates)
            await self.show_settings(interaction)

        except Exception as e:
            self.logger.error(f"Error during settings edit: {e}")
            error_msg = "An error occurred during settings configuration."
            if message:
                await message.edit(content=error_msg, view=None)
            else:
                await interaction.followup.send(error_msg, view=None)

    async def clear_settings(
        self, interaction: discord.Interaction, guild_data
    ) -> None:
        """Clear all server settings."""
        view = ConfirmDeleteView()
        value, message = await view.initiate_from_interaction(
            interaction,
            self.config.get_clear_settings_prompt(),
        )

        if value:
            # Clear all settings
            updates = {
                "channels": {},
                "roles": {},
            }
            db.update_document(guild_data, updates)


async def setup(bot: commands.Bot) -> None:
    """Set up the Guild cog."""
    await bot.add_cog(GuildCog(bot))<|MERGE_RESOLUTION|>--- conflicted
+++ resolved
@@ -38,22 +38,11 @@
         if require_manage and not interaction.user.guild_permissions.manage_guild:
             return False, "You need 'Manage Server' permission to modify settings."
 
-<<<<<<< HEAD
         guild_data = await GuildHandlerCog.ensure_guild_exists(interaction.guild.id)
         if not guild_data:
             return False, "Failed to access guild settings."
 
         return True, ""
-=======
-    async def _handle_settings_select(
-        self, interaction: discord.Interaction, selection: str, guild_data: typing.Any
-    ) -> None:
-        """Handle settings selection and updates."""
-        if not isinstance(interaction.guild, discord.Guild):
-            err = TypeError("Interaction must be in a guild.")
-            self.logger.error(err)
-            raise err
->>>>>>> 4c5f63dd
 
     async def _process_settings_selection(
         self, interaction: discord.Interaction
@@ -178,40 +167,8 @@
             if not setting_type or not message:
                 return
 
-<<<<<<< HEAD
             updates = await self._process_configuration(
                 setting_type, message, interaction.guild
-=======
-            await self._handle_settings_select(
-                interaction, settings_view.selected_setting, guild_data
-            )
-
-        except Exception as e:
-            self.logger.error(f"Failed to handle settings edit: {e}")
-            await interaction.edit_original_response(
-                content="An error occurred while editing settings.",
-                embed=None,
-                view=None,
-            )
-
-    async def clear_settings(self, interaction: discord.Interaction) -> None:
-        """Clear server settings."""
-        if not isinstance(interaction.guild, discord.Guild):
-            err = TypeError("Interaction must be in a guild.")
-            self.logger.error(err)
-            raise err
-
-        clear_view = ClearSettingsView()
-        await interaction.edit_original_response(
-            content="Select what you'd like to clear:", view=clear_view
-        )
-        await clear_view.wait()
-
-        if not clear_view.selected_setting:
-            self.logger.info(f"Settings clearing cancelled for {interaction.guild}")
-            await interaction.edit_original_response(
-                content="Settings clearing cancelled.", embed=None, view=None
->>>>>>> 4c5f63dd
             )
             if not updates:
                 return
