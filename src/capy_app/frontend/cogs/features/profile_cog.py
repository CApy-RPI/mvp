"""Profile management cog for handling user profiles."""

import logging
from typing import Union, Dict
from pathlib import Path

import discord
from discord import app_commands
from discord.ext import commands

from config import settings
from backend.db.database import Database as db
from backend.db.documents.user import User, UserProfile, UserName
from frontend.interactions.bases.view_bases import ConfirmDeleteView
from frontend.interactions.bases.modal_base import DynamicModalView
from frontend.interactions.bases.dropdown_base import DynamicDropdownView
from frontend.interactions.bases.modal_base import ButtonDynamicModalView
from .profile_handlers import EmailVerifier
from .major_handler import MajorHandler
from .profile_config import PROFILE_CONFIG


class ProfileCog(commands.Cog):
    """Profile management cog for handling user profiles."""

    def __init__(self, bot: commands.Bot) -> None:
        self.bot = bot
        self.logger = logging.getLogger(
            f"discord.cog.{self.__class__.__name__.lower()}"
        )
        self.major_list = self._load_major_list()
        self.email_verifier = EmailVerifier()
        self.config = PROFILE_CONFIG
        self.major_handler = MajorHandler(self.major_list)

    def _load_major_list(self) -> list[str]:
        """Load the list of available majors from file."""
        try:
            with open(settings.MAJORS_PATH, "r", encoding="utf-8") as f:
                majors = [line.strip() for line in f.readlines() if line.strip()]
                self.logger.info(f"Loaded {len(majors)} majors from file")
                if not majors:
                    self.logger.warning("majors.txt is empty")
                return majors
        except FileNotFoundError:
            self.logger.error(f"majors.txt not found at {settings.MAJORS_PATH}")
            return ["Not Set"]
        except Exception as e:
            self.logger.error(f"Error loading majors from {settings.MAJORS_PATH}: {e}")
            return ["Not Set"]

    @app_commands.guilds(discord.Object(id=settings.DEBUG_GUILD_ID))
    @app_commands.command(name="profile", description="Manage your profile")
    @app_commands.describe(action="The action to perform with your profile")
    @app_commands.choices(
        action=[
            app_commands.Choice(name="create", value="create"),
            app_commands.Choice(name="update", value="update"),
            app_commands.Choice(name="show", value="show"),
            app_commands.Choice(name="delete", value="delete"),
        ]
    )
    async def profile(self, interaction: discord.Interaction, action: str) -> None:
        """Handle profile actions.

        Args:
            interaction: The Discord interaction
            action: The action to perform (create/update/show/delete)
        """
        if action in ["create", "update"]:
            await self.handle_profile(interaction, action)
        else:  # Show and delete can defer
            await interaction.response.defer(ephemeral=True)
            if action == "delete":
                await self.delete_profile(interaction)
            elif action == "show":
                await self.show_profile(interaction)

    async def get_profile_data(
        self, interaction: discord.Interaction, action: str, user: User | None
    ) -> tuple[Dict[str, str] | None, discord.Message | None]:
        """Get profile data using modal base"""
        modal_view = DynamicModalView(**self.config["profile_modal"])

        # Pre-fill values for updates
        if action == "update" and user:
            modal_view._modal.children[0].default = user.profile.name.first
            modal_view._modal.children[1].default = user.profile.name.last
            modal_view._modal.children[2].default = user.profile.student_id
            modal_view._modal.children[3].default = user.profile.school_email
            modal_view._modal.children[4].default = user.profile.graduation_year

        return await modal_view.initiate_from_interaction(interaction)

    async def get_majors(
        self, message: discord.Message, user: User | None
    ) -> tuple[list[str], discord.Message]:
        """Get selected majors using dropdown base"""
        config = self.major_handler.get_dropdown_config(self.config["major_dropdown"])
        view = DynamicDropdownView(**config)

        values, message = await view.initiate_from_message(
            message, self.major_handler.get_help_text()
        )

        if not values:
            return ["Not Set"], message

        # Combine selections from all dropdowns
        selected = []
        for dropdown_id in values:
            selected.extend(values[dropdown_id])

<<<<<<< HEAD
        self.logger.info(major_view.selected_majors)
=======
        # TODO Check if more than 2-3 majors and warn
>>>>>>> ced50128

        return selected, message  # Limit to max 2 majors total

    async def verify_email(
        self, message: discord.Message, new_email: str, user: User | None
    ) -> bool:
        """Verify user's email using button modal base"""
        if user and new_email == user.profile.school_email:
            return True

        if not new_email.endswith("edu"):
            await message.edit(content="Invalid School email!")
            return False

        if not self.email_verifier.send_verification_email(
            message.author.id, new_email
        ):
            await message.edit(content="Failed to send verification email.")
            return False

        verify_view = ButtonDynamicModalView(**self.config["verify_modal"])
        values, _ = await verify_view.initiate_from_message(message)

        if not values:
            return False

        return self.email_verifier.verify_code(
            message.author.id, values["verification_code"]
        )

    async def handle_profile(
        self, interaction: discord.Interaction, action: str
    ) -> None:
        """Handle profile creation and updates."""
        user = db.get_document(User, interaction.user.id)
        self.logger.info(
            f"Profile {action} requested by {interaction.user} (ID: {interaction.user.id})"
        )

        # Check if user exists for the given action
        if action == "create" and user:
            self.logger.warning(
                f"User {interaction.user} attempted to create duplicate profile"
            )
            await interaction.response.send_message(
                "You already have a profile. Use /profile update to modify it.",
                ephemeral=True,
            )
            return
        elif action == "update" and not user:
            self.logger.warning(
                f"User {interaction.user} attempted to update non-existent profile"
            )
            await interaction.response.send_message(
                "You don't have a profile yet! Use /profile create first.",
                ephemeral=True,
            )
            return

        # Get profile data directly from modal and get first message
        profile_data, message = await self.get_profile_data(interaction, action, user)
        if not profile_data or not message:
            self.logger.info(f"Profile {action} cancelled by {interaction.user}")
            return

        # Get major selection with dropdown using previous message
        selected_majors, message = await self.get_majors(message, user)

        # Verify email if needed using previous message
        if not await self.verify_email(message, profile_data["school_email"], user):
            return

        # Create user profile data
        profile_data = {
            "name": UserName(
                first=profile_data["first_name"], last=profile_data["last_name"]
            ),
            "major": selected_majors,
            "graduation_year": profile_data["graduation_year"],
            "school_email": profile_data["school_email"],
            "student_id": profile_data["student_id"],
        }

        if action == "create":
            new_user = User(
                _id=interaction.user.id, profile=UserProfile(**profile_data)
            )
            db.add_document(new_user)
            user = new_user
            self.logger.info(f"Created new profile for {interaction.user}")
        else:
            updates = {f"profile__{k}": v for k, v in profile_data.items()}
            db.update_document(user, updates)
            user = db.get_document(User, interaction.user.id)
            self.logger.info(f"Updated profile for {interaction.user}")

        # Show the profile using the final message
        await self.show_profile_embed(message, user)

    async def show_profile_embed(
        self,
        message_or_interaction: Union[discord.Message, discord.Interaction],
        user: User,
    ) -> None:
        """Display a user's profile in an embed.

        Args:
            message_or_interaction: Either a Message or Interaction to respond to
            user: The user profile to display

        #TODO: Add profile customization options
        #TODO: Add profile badges/achievements
        """
        # Determine if we're using a Message or Interaction

        is_message = isinstance(message_or_interaction, discord.Message)

        embed = discord.Embed(
            title=f"{user.profile.name.first}'s Profile",
            color=discord.Color.purple(),
        )

        # Get the avatar URL differently based on the type
        avatar_url: str
        if isinstance(message_or_interaction, discord.Message):
            meta = message_or_interaction.interaction_metadata
            avatar_url = (
                meta.user.display_avatar.url
                if meta
                else message_or_interaction.author.display_avatar.url
            )
        else:
            avatar_url = message_or_interaction.user.display_avatar.url
            avatar_url = message_or_interaction.user.display_avatar.url
        embed.set_thumbnail(url=avatar_url)
        embed.add_field(name="First Name", value=user.profile.name.first, inline=True)
        embed.add_field(name="Last Name", value=user.profile.name.last, inline=True)
        embed.add_field(name="Major", value=", ".join(user.profile.major), inline=True)
        embed.add_field(
            name="Graduation Year", value=user.profile.graduation_year, inline=True
        )
        embed.add_field(
            name="School Email", value=user.profile.school_email, inline=True
        )
        embed.add_field(name="Student ID", value=user.profile.student_id, inline=True)

        # Use followup instead of edit_original_response
        # Send differently based on the type
        if is_message:
            await message_or_interaction.edit(content=None, embed=embed, view=None)
        else:
            await message_or_interaction.followup.send(embed=embed, ephemeral=True)

    async def show_profile(self, interaction: discord.Interaction) -> None:
        """Display the user's profile.

        Args:
            interaction: The Discord interaction
        """
        user = db.get_document(User, interaction.user.id)
        if not user:
            await interaction.edit_original_response(
                content="You don't have a profile yet! Use /profile create first."
            )
            return

        await self.show_profile_embed(interaction, user)

    async def delete_profile(self, interaction: discord.Interaction) -> None:
        """Delete the user's profile with confirmation.

        Args:
            interaction: The Discord interaction

        #! Note: This action is irreversible
        #TODO: Add profile backup before deletion
        """
        user = db.get_document(User, interaction.user.id)
        self.logger.info(f"Profile deletion requested by {interaction.user}")

        if not user:
            self.logger.warning(
                f"User {interaction.user} attempted to delete non-existent profile"
            )
            await interaction.edit_original_response(
                content="You don't have a profile to delete."
            )
            return

        view = ConfirmDeleteView()
        await interaction.edit_original_response(
            content="⚠️ Are you sure you want to delete your profile? This action cannot be undone.",
            view=view,
        )

        await view.wait()
        if view.value:
            db.delete_document(user)
            await interaction.edit_original_response(
                content="Your profile has been deleted.", view=None
            )
        else:
            await interaction.edit_original_response(
                content="Profile deletion cancelled.", view=None
            )


async def setup(bot: commands.Bot) -> None:
    """Set up the Profile cog.

    Args:
        bot: The Discord bot instance
    """
    await bot.add_cog(ProfileCog(bot))<|MERGE_RESOLUTION|>--- conflicted
+++ resolved
@@ -111,11 +111,7 @@
         for dropdown_id in values:
             selected.extend(values[dropdown_id])
 
-<<<<<<< HEAD
-        self.logger.info(major_view.selected_majors)
-=======
         # TODO Check if more than 2-3 majors and warn
->>>>>>> ced50128
 
         return selected, message  # Limit to max 2 majors total
 
